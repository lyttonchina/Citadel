import CCryptoBoringSSL
import Foundation
import BigInt
import NIO
import NIOSSH
import Crypto

let generator2: [UInt8] = [ 0x02 ]
let dh14PublicExponent: [UInt8] = [ 0x01, 0x00, 0x01 ]
let dh14p: [UInt8] = [
    0xFF, 0xFF, 0xFF, 0xFF, 0xFF, 0xFF, 0xFF, 0xFF,
    0xC9, 0x0F, 0xDA, 0xA2, 0x21, 0x68, 0xC2, 0x34,
    0xC4, 0xC6, 0x62, 0x8B, 0x80, 0xDC, 0x1C, 0xD1,
    0x29, 0x02, 0x4E, 0x08, 0x8A, 0x67, 0xCC, 0x74,
    0x02, 0x0B, 0xBE, 0xA6, 0x3B, 0x13, 0x9B, 0x22,
    0x51, 0x4A, 0x08, 0x79, 0x8E, 0x34, 0x04, 0xDD,
    0xEF, 0x95, 0x19, 0xB3, 0xCD, 0x3A, 0x43, 0x1B,
    0x30, 0x2B, 0x0A, 0x6D, 0xF2, 0x5F, 0x14, 0x37,
    0x4F, 0xE1, 0x35, 0x6D, 0x6D, 0x51, 0xC2, 0x45,
    0xE4, 0x85, 0xB5, 0x76, 0x62, 0x5E, 0x7E, 0xC6,
    0xF4, 0x4C, 0x42, 0xE9, 0xA6, 0x37, 0xED, 0x6B,
    0x0B, 0xFF, 0x5C, 0xB6, 0xF4, 0x06, 0xB7, 0xED,
    0xEE, 0x38, 0x6B, 0xFB, 0x5A, 0x89, 0x9F, 0xA5,
    0xAE, 0x9F, 0x24, 0x11, 0x7C, 0x4B, 0x1F, 0xE6,
    0x49, 0x28, 0x66, 0x51, 0xEC, 0xE4, 0x5B, 0x3D,
    0xC2, 0x00, 0x7C, 0xB8, 0xA1, 0x63, 0xBF, 0x05,
    0x98, 0xDA, 0x48, 0x36, 0x1C, 0x55, 0xD3, 0x9A,
    0x69, 0x16, 0x3F, 0xA8, 0xFD, 0x24, 0xCF, 0x5F,
    0x83, 0x65, 0x5D, 0x23, 0xDC, 0xA3, 0xAD, 0x96,
    0x1C, 0x62, 0xF3, 0x56, 0x20, 0x85, 0x52, 0xBB,
    0x9E, 0xD5, 0x29, 0x07, 0x70, 0x96, 0x96, 0x6D,
    0x67, 0x0C, 0x35, 0x4E, 0x4A, 0xBC, 0x98, 0x04,
    0xF1, 0x74, 0x6C, 0x08, 0xCA, 0x18, 0x21, 0x7C,
    0x32, 0x90, 0x5E, 0x46, 0x2E, 0x36, 0xCE, 0x3B,
    0xE3, 0x9E, 0x77, 0x2C, 0x18, 0x0E, 0x86, 0x03,
    0x9B, 0x27, 0x83, 0xA2, 0xEC, 0x07, 0xA2, 0x8F,
    0xB5, 0xC5, 0x5D, 0xF0, 0x6F, 0x4C, 0x52, 0xC9,
    0xDE, 0x2B, 0xCB, 0xF6, 0x95, 0x58, 0x17, 0x18,
    0x39, 0x95, 0x49, 0x7C, 0xEA, 0x95, 0x6A, 0xE5,
    0x15, 0xD2, 0x26, 0x18, 0x98, 0xFA, 0x05, 0x10,
    0x15, 0x72, 0x8E, 0x5A, 0x8A, 0xAC, 0xAA, 0x68,
    0xFF, 0xFF, 0xFF, 0xFF, 0xFF, 0xFF, 0xFF, 0xFF
]

public struct DiffieHellmanGroup14Sha1: NIOSSHKeyExchangeAlgorithmProtocol {
    public static let keyExchangeInitMessageId: UInt8 = 30
    public static let keyExchangeReplyMessageId: UInt8 = 31
    
    public static let keyExchangeAlgorithmNames: [Substring] = ["diffie-hellman-group14-sha1"]
    
    private var previousSessionIdentifier: ByteBuffer?
    private var ourRole: SSHConnectionRole
    private var theirKey: Insecure.RSA.PublicKey?
    private var sharedSecret: Data?
    public let ourKey: Insecure.RSA.PrivateKey
    public static var ourKey: Insecure.RSA.PrivateKey?
    
    private struct _KeyExchangeResult {
        var sessionID: ByteBuffer
        var exchangeHash: Insecure.SHA1.Digest
        var keys: NIOSSHSessionKeys
    }
    
    public init(ourRole: SSHConnectionRole, previousSessionIdentifier: ByteBuffer?) {
        self.ourRole = ourRole
        self.previousSessionIdentifier = previousSessionIdentifier
        self.ourKey = Self.ourKey ?? Insecure.RSA.PrivateKey()
    }
    
    public func initiateKeyExchangeClientSide(allocator: ByteBufferAllocator) -> ByteBuffer {
        var buffer = allocator.buffer(capacity: 256)
        
        buffer.writeBignum(ourKey._publicKey.modulus)
        return buffer
    }
    
    public mutating func completeKeyExchangeServerSide(
        clientKeyExchangeMessage message: ByteBuffer,
        serverHostKey: NIOSSHPrivateKey,
        initialExchangeBytes: inout ByteBuffer,
        allocator: ByteBufferAllocator,
        expectedKeySizes: ExpectedKeySizes
    ) throws -> (KeyExchangeResult, NIOSSHKeyExchangeServerReply) {
        throw CitadelError.unsupported
    }
    
<<<<<<< HEAD
    public func receiveServerKeyExchangePayload(serverKeyExchangeMessage: NIOSSHKeyExchangeServerReply, initialExchangeBytes: inout ByteBuffer, allocator: ByteBufferAllocator, expectedKeySizes: ExpectedKeySizes) throws -> KeyExchangeResult {
=======
    public mutating func receiveServerKeyExchangePayload(serverKeyExchangeMessage: NIOSSHKeyExchangeServerReply, initialExchangeBytes: inout ByteBuffer, allocator: ByteBufferAllocator, expectedKeySizes: ExpectedKeySizes) throws -> KeyExchangeResult {
>>>>>>> c0fc3eec
        let kexResult = try self.finalizeKeyExchange(theirKeyBytes: serverKeyExchangeMessage.publicKey,
                                                     initialExchangeBytes: &initialExchangeBytes,
                                                     serverHostKey: serverKeyExchangeMessage.hostKey,
                                                     allocator: allocator,
                                                     expectedKeySizes: expectedKeySizes)
<<<<<<< HEAD

=======
        
>>>>>>> c0fc3eec
        // We can now verify signature over the exchange hash.
        guard serverKeyExchangeMessage.hostKey.isValidSignature(serverKeyExchangeMessage.signature, for: kexResult.exchangeHash) else {
            throw CitadelError.invalidSignature
        }
        
        // Great, all done here.
        return KeyExchangeResult(
            sessionID: kexResult.sessionID,
            keys: kexResult.keys
        )
    }
    
    private mutating func finalizeKeyExchange(theirKeyBytes f: ByteBuffer,
                                              initialExchangeBytes: inout ByteBuffer,
                                              serverHostKey: NIOSSHPublicKey,
                                              allocator: ByteBufferAllocator,
                                              expectedKeySizes: ExpectedKeySizes) throws -> _KeyExchangeResult {
        let f = f.getBytes(at: 0, length: f.readableBytes)!
        
        let serverPublicKey = CCryptoBoringSSL_BN_bin2bn(f, f.count, nil)!
        defer { CCryptoBoringSSL_BN_free(serverPublicKey) }
        let secret = CCryptoBoringSSL_BN_new()!
        let serverHostKeyBN = CCryptoBoringSSL_BN_new()
        defer { CCryptoBoringSSL_BN_free(serverHostKeyBN) }
        
        var buffer = ByteBuffer()
        serverHostKey.write(to: &buffer)
        buffer.readWithUnsafeReadableBytes { buffer in
            let buffer = buffer.bindMemory(to: UInt8.self)
            CCryptoBoringSSL_BN_bin2bn(buffer.baseAddress!, buffer.count, serverHostKeyBN)
            return buffer.count
        }
        
        let ctx = CCryptoBoringSSL_BN_CTX_new()
        defer { CCryptoBoringSSL_BN_CTX_free(ctx) }
        
        let group = CCryptoBoringSSL_BN_bin2bn(dh14p, dh14p.count, nil)
        defer { CCryptoBoringSSL_BN_free(group) }
        
        guard CCryptoBoringSSL_BN_mod_exp(
            secret,
            serverPublicKey,
            ourKey.privateExponent,
            group,
            ctx
        ) == 1 else {
            throw CitadelError.cryptographicError
        }
        
        var sharedSecret = [UInt8]()
        sharedSecret.reserveCapacity(Int(CCryptoBoringSSL_BN_num_bytes(secret)))
        CCryptoBoringSSL_BN_bn2bin(secret, &sharedSecret)
        
        self.sharedSecret = Data(sharedSecret)
        
        func hexEncodedString(array: [UInt8]) -> String {
            return array.map { String(format: "%02hhx", $0) }.joined()
        }
        
        //var offset = initialExchangeBytes.writerIndex
        initialExchangeBytes.writeCompositeSSHString {
            serverHostKey.write(to: &$0)
        }
        
        //offset = initialExchangeBytes.writerIndex
        switch self.ourRole {
        case .client:
            initialExchangeBytes.writeMPBignum(ourKey._publicKey.modulus)
            //offset = initialExchangeBytes.writerIndex
            initialExchangeBytes.writeMPBignum(serverPublicKey)
        case .server:
            initialExchangeBytes.writeMPBignum(serverPublicKey)
            initialExchangeBytes.writeMPBignum(ourKey._publicKey.modulus)
        }
        
        // Ok, now finalize the exchange hash. If we don't have a previous session identifier at this stage, we do now!
        initialExchangeBytes.writeMPBignum(secret)
        
        let exchangeHash = Insecure.SHA1.hash(data: initialExchangeBytes.readableBytesView)

        let sessionID: ByteBuffer
        if let previousSessionIdentifier = self.previousSessionIdentifier {
            sessionID = previousSessionIdentifier
        } else {
            var hashBytes = allocator.buffer(capacity: Insecure.SHA1.byteCount)
            hashBytes.writeContiguousBytes(exchangeHash)
            sessionID = hashBytes
        }

        // Now we can generate the keys.
        let keys = self.generateKeys(secret: secret, exchangeHash: exchangeHash, sessionID: sessionID, expectedKeySizes: expectedKeySizes)

        // All done!
        return _KeyExchangeResult(sessionID: sessionID, exchangeHash: exchangeHash, keys: keys)
    }

    private func generateKeys(secret: UnsafeMutablePointer<BIGNUM>, exchangeHash: Insecure.SHA1.Digest, sessionID: ByteBuffer, expectedKeySizes: ExpectedKeySizes) -> NIOSSHSessionKeys {
        // Cool, now it's time to generate the keys. In my ideal world I'd have a mechanism to handle this digest securely, but this is
        // not available in CryptoKit so we're going to spill these keys all over the heap and the stack. This isn't ideal, but I don't
        // think the risk is too bad.
        //
        // We generate these as follows:
        //
        // - Initial IV client to server: HASH(K || H || "A" || session_id)
        //    (Here K is encoded as mpint and "A" as byte and session_id as raw
        //    data.  "A" means the single character A, ASCII 65).
        // - Initial IV server to client: HASH(K || H || "B" || session_id)
        // - Encryption key client to server: HASH(K || H || "C" || session_id)
        // - Encryption key server to client: HASH(K || H || "D" || session_id)
        // - Integrity key client to server: HASH(K || H || "E" || session_id)
        // - Integrity key server to client: HASH(K || H || "F" || session_id)
        
        func calculateSha1SymmetricKey(letter: UInt8, expectedKeySize size: Int) -> SymmetricKey {
            SymmetricKey(data: calculateSha1Key(letter: letter, expectedKeySize: size))
        }
        
        func calculateSha1Key(letter: UInt8, expectedKeySize size: Int) -> [UInt8] {
            var result = [UInt8]()
            var hashInput = ByteBuffer()
            
            while result.count < size {
                hashInput.moveWriterIndex(to: 0)
                hashInput.writeMPBignum(secret)
                hashInput.writeBytes(exchangeHash)
                
                if !result.isEmpty {
                    hashInput.writeBytes(result)
                } else {
                    hashInput.writeInteger(letter)
                    hashInput.writeBytes(sessionID.readableBytesView)
                }
                
                result += Insecure.SHA1.hash(data: hashInput.readableBytesView)
            }
            
            result.removeLast(result.count - size)
            return result
        }

        switch self.ourRole {
        case .client:
            return NIOSSHSessionKeys(
                initialInboundIV: calculateSha1Key(letter: UInt8(ascii: "B"), expectedKeySize: expectedKeySizes.ivSize),
                initialOutboundIV: calculateSha1Key(letter: UInt8(ascii: "A"), expectedKeySize: expectedKeySizes.ivSize),
                inboundEncryptionKey: calculateSha1SymmetricKey(letter: UInt8(ascii: "D"), expectedKeySize: expectedKeySizes.encryptionKeySize),
                outboundEncryptionKey: calculateSha1SymmetricKey(letter: UInt8(ascii: "C"), expectedKeySize: expectedKeySizes.encryptionKeySize),
                inboundMACKey: calculateSha1SymmetricKey(letter: UInt8(ascii: "F"), expectedKeySize: expectedKeySizes.macKeySize),
                outboundMACKey: calculateSha1SymmetricKey(letter: UInt8(ascii: "E"), expectedKeySize: expectedKeySizes.macKeySize))
        case .server:
            return NIOSSHSessionKeys(
                initialInboundIV: calculateSha1Key(letter: UInt8(ascii: "A"), expectedKeySize: expectedKeySizes.ivSize),
                initialOutboundIV: calculateSha1Key(letter: UInt8(ascii: "B"), expectedKeySize: expectedKeySizes.ivSize),
                inboundEncryptionKey: calculateSha1SymmetricKey(letter: UInt8(ascii: "C"), expectedKeySize: expectedKeySizes.encryptionKeySize),
                outboundEncryptionKey: calculateSha1SymmetricKey(letter: UInt8(ascii: "D"), expectedKeySize: expectedKeySizes.encryptionKeySize),
                inboundMACKey: calculateSha1SymmetricKey(letter: UInt8(ascii: "E"), expectedKeySize: expectedKeySizes.macKeySize),
                outboundMACKey: calculateSha1SymmetricKey(letter: UInt8(ascii: "F"), expectedKeySize: expectedKeySizes.macKeySize))
        }
    }
}

extension SymmetricKey {
    /// Creates a symmetric key by truncating a given digest.
    fileprivate static func truncatingDigest<D: Digest>(_ digest: D, length: Int) -> SymmetricKey {
        assert(length <= D.byteCount)
        return digest.withUnsafeBytes { bodyPtr in
            SymmetricKey(data: UnsafeRawBufferPointer(rebasing: bodyPtr.prefix(length)))
        }
    }
}

extension HashFunction {
    fileprivate mutating func update(byte: UInt8) {
        withUnsafeBytes(of: byte) { bytePtr in
            assert(bytePtr.count == 1, "Why is this 8 bit integer so large?")
            self.update(bufferPointer: bytePtr)
        }
    }
}

extension ByteBuffer {
    /// See: https://tools.ietf.org/html/rfc4251#section-4.1
    ///
    /// Represents multiple precision integers in two's complement format,
    /// stored as a string, 8 bits per byte, MSB first.  Negative numbers
    /// have the value 1 as the most significant bit of the first byte of
    /// the data partition.  If the most significant bit would be set for
    /// a positive number, the number MUST be preceded by a zero byte.
    /// Unnecessary leading bytes with the value 0 or 255 MUST NOT be
    /// included.  The value zero MUST be stored as a string with zero
    /// bytes of data.
    ///
    /// By convention, a number that is used in modular computations in
    /// Z_n SHOULD be represented in the range 0 <= x < n.
    @discardableResult
    mutating func writeMPBignum(_ bignum: BigUInt) -> Int {
        let mpIntSizeOffset = writerIndex
        reserveCapacity(minimumWritableBytes: 4 + ((bignum.bitWidth + 7) / 8))
        moveWriterIndex(forwardBy: 4)
        let size = writeBignum(bignum)
        setInteger(UInt32(size), at: mpIntSizeOffset)
        return 4 + size
    }
    
    @discardableResult
    mutating func writeBignum(_ bignum: BigUInt) -> Int {
        var size = (bignum.bitWidth + 7) / 8
        writeWithUnsafeMutableBytes(minimumWritableBytes: Int(size + 1)) { buffer in
            let buffer = buffer.bindMemory(to: UInt8.self)

            buffer.baseAddress!.pointee = 0
            
            let serialized = Array(bignum.serialize())
            (buffer.baseAddress! + 1)
                .assign(from: serialized, count: serialized.count)
            
            if buffer[1] & 0x80 != 0 {
                size += 1
            } else {
                memmove(buffer.baseAddress!, buffer.baseAddress! + 1, Int(size))
            }
            
            return Int(size)
        }
        
        return Int(size)
    }
    
    @discardableResult
    mutating func writeMPBignum(_ bignum: UnsafePointer<BIGNUM>) -> Int {
        let projectedSize = 4 + Int(CCryptoBoringSSL_BN_num_bytes(bignum))
        reserveCapacity(minimumWritableBytes: projectedSize)
        let mpIntSizeOffset = writerIndex
        moveWriterIndex(forwardBy: 4)
        let size = writeBignum(bignum)
        setInteger(UInt32(size), at: mpIntSizeOffset)
        return 4 + size
    }
    
    @discardableResult
    mutating func writeBignum(_ bignum: UnsafePointer<BIGNUM>) -> Int {
        var size = (CCryptoBoringSSL_BN_num_bits(bignum) + 7) / 8
        writeWithUnsafeMutableBytes(minimumWritableBytes: Int(size + 1)) { buffer in
            let buffer = buffer.bindMemory(to: UInt8.self)
            
            buffer.baseAddress!.pointee = 0
            
            CCryptoBoringSSL_BN_bn2bin(bignum, buffer.baseAddress! + 1)
            
            if buffer[1] & 0x80 != 0 {
                size += 1
            } else {
                memmove(buffer.baseAddress!, buffer.baseAddress! + 1, Int(size))
            }
            
            return Int(size)
        }
        
        return Int(size)
    }
}

extension HashFunction {
    fileprivate mutating func updateAsMPInt(sharedSecret: Data) {
        sharedSecret.withUnsafeBytes { secretBytesPtr in
            var secretBytesPtr = secretBytesPtr[...]

            // Here we treat this shared secret as an mpint by just treating these bytes as an unsigned
            // fixed-length integer in network byte order, as suggested by draft-ietf-curdle-ssh-curves-08,
            // and "prepending" it with a 32-bit length field. Note that instead of prepending, we just make
            // another call to update the hasher.
            //
            // Note that, as the integer is _unsigned_, it must be positive. That means we need to check the
            // top bit, because the SSH mpint format requires that the top bit only be set if the number is
            // negative. However, note that the SSH mpint format _also_ requires that we strip any leading
            // _unnecessary_ zero bytes. That means we have a small challenge.
            //
            // We address this by counting the number of zero bytes at the front of this pointer, and then
            // looking at the top bit of the _next_ byte. If the number of zero bytes at the front of this pointer
            // is 0, and the top bit of the next byte is 1, we hash an _extra_ zero byte before we hash the rest
            // of the body: we can put this zero byte into the buffer we've reserved for the length.
            //
            // If the number of zero bytes at the front of this pointer is more than 0, and the top bit of the
            // next byte is 1, we remove all but 1 of the zero bytes, and treat the rest as the body.
            //
            // Finally, if the number of zero bytes at the front of this pointer is more than 0, and the top
            // bit of the next byte is not 1, we remove all of the leading zero bytes, and treat the rest as the
            // body.
            guard let firstNonZeroByteIndex = secretBytesPtr.firstIndex(where: { $0 != 0 }) else {
                // Special case, this is the all zero secret. We shouldn't be able to hit this, as we check that this is a strong
                // secret above. Time to bail.
                preconditionFailure("Attempting to encode the all-zero secret as an mpint!")
            }
            let numberOfZeroBytes = firstNonZeroByteIndex - secretBytesPtr.startIndex
            let topBitOfFirstNonZeroByteIsSet = secretBytesPtr[firstNonZeroByteIndex] & 0x80 == 0x80

            // We need to hash a few extra bytes: specifically, we need a 4 byte length in network byte order,
            // and maybe a fifth as a zero byte.
            var lengthHelper = SharedSecretLengthHelper()

            switch (numberOfZeroBytes, topBitOfFirstNonZeroByteIsSet) {
            case (0, false):
                // This is the easy case, we just treat the whole thing as the body.
                lengthHelper.length = UInt8(secretBytesPtr.count)
                lengthHelper.useExtraZeroByte = false
            case (0, true):
                // This is an annoying case, we need to add a zero byte to the front.
                lengthHelper.length = UInt8(secretBytesPtr.count + 1)
                lengthHelper.useExtraZeroByte = true
            case (_, false):
                // Strip off all the leading zero bytes.
                secretBytesPtr = secretBytesPtr.dropFirst(numberOfZeroBytes)
                lengthHelper.length = UInt8(secretBytesPtr.count)
                lengthHelper.useExtraZeroByte = false
            case(_, true):
                // Strip off all but one of the leading zero bytes.
                secretBytesPtr = secretBytesPtr.dropFirst(numberOfZeroBytes - 1)
                lengthHelper.length = UInt8(secretBytesPtr.count)
                lengthHelper.useExtraZeroByte = false
            }

            // Now generate the hash.
            lengthHelper.update(hasher: &self)
            self.update(bufferPointer: UnsafeRawBufferPointer(rebasing: secretBytesPtr))
        }
    }
}

/// A helper structure that allows us to hash in the extra bytes required to represent our shared secret as an mpint.
///
/// An mpint is an SSH string, meaning that it is prefixed by a 4-byte length field. Additionally, in cases where the top
/// bit of our shared secret is set (50% of the time), that length also needs to be followed by an extra zero bit. To
/// avoid copying our shared secret into public memory, we fiddle about with those extra bytes in this structure, and
/// pass an interior pointer to it into the hasher in order to give good hashing performance.
private struct SharedSecretLengthHelper {
    // We need a 4 byte length in network byte order, and an optional fifth bit. As Curve25519 shared secrets are always
    // 32 bytes long (before the mpint transformation), we only ever actually need to modify one of these bytes:
    // the 4th.
    private var backingBytes = (UInt8(0), UInt8(0), UInt8(0), UInt8(0), UInt8(0))

    /// Whether we should hash an extra zero byte.
    var useExtraZeroByte: Bool = false

    /// The length to encode.
    var length: UInt8 {
        get {
            self.backingBytes.3
        }
        set {
            self.backingBytes.3 = newValue
        }
    }

    // Remove the elementwise initializer.
    init() {}

    func update<Hasher: HashFunction>(hasher: inout Hasher) {
        withUnsafeBytes(of: self.backingBytes) { bytesPtr in
            precondition(bytesPtr.count == 5)

            let bytesToHash: UnsafeRawBufferPointer
            if self.useExtraZeroByte {
                bytesToHash = bytesPtr
            } else {
                bytesToHash = UnsafeRawBufferPointer(rebasing: bytesPtr.prefix(4))
            }

            hasher.update(bufferPointer: bytesToHash)
        }
    }
}

fileprivate extension ByteBuffer {
    /// Many functions in SSH write composite data structures into an SSH string. This is a tricky thing to express
    /// without confining all of those functions to writing strings directly, which is pretty uncool. Instead, we can
    /// wrap the body into this function, which will take the returned total length and use that as the string length.
    @discardableResult
    mutating func writeCompositeSSHString(_ compositeFunction: (inout ByteBuffer) throws -> Int) rethrows -> Int {
        // Reserve 4 bytes for the length.
        let originalWriterIndex = self.writerIndex
        self.moveWriterIndex(forwardBy: 4)

        var writtenLength: Int
        do {
            writtenLength = try compositeFunction(&self)
        } catch {
            // Oops, it all went wrong, put the writer index back.
            self.moveWriterIndex(to: originalWriterIndex)
            throw error
        }

        // Ok, now we're going to write the length.
        writtenLength += self.setInteger(UInt32(writtenLength), at: originalWriterIndex)
        return writtenLength
    }
}<|MERGE_RESOLUTION|>--- conflicted
+++ resolved
@@ -84,21 +84,13 @@
         throw CitadelError.unsupported
     }
     
-<<<<<<< HEAD
-    public func receiveServerKeyExchangePayload(serverKeyExchangeMessage: NIOSSHKeyExchangeServerReply, initialExchangeBytes: inout ByteBuffer, allocator: ByteBufferAllocator, expectedKeySizes: ExpectedKeySizes) throws -> KeyExchangeResult {
-=======
     public mutating func receiveServerKeyExchangePayload(serverKeyExchangeMessage: NIOSSHKeyExchangeServerReply, initialExchangeBytes: inout ByteBuffer, allocator: ByteBufferAllocator, expectedKeySizes: ExpectedKeySizes) throws -> KeyExchangeResult {
->>>>>>> c0fc3eec
         let kexResult = try self.finalizeKeyExchange(theirKeyBytes: serverKeyExchangeMessage.publicKey,
                                                      initialExchangeBytes: &initialExchangeBytes,
                                                      serverHostKey: serverKeyExchangeMessage.hostKey,
                                                      allocator: allocator,
                                                      expectedKeySizes: expectedKeySizes)
-<<<<<<< HEAD
-
-=======
-        
->>>>>>> c0fc3eec
+
         // We can now verify signature over the exchange hash.
         guard serverKeyExchangeMessage.hostKey.isValidSignature(serverKeyExchangeMessage.signature, for: kexResult.exchangeHash) else {
             throw CitadelError.invalidSignature
